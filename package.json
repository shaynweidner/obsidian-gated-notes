{
	"name": "gated-notes",
<<<<<<< HEAD
	"version": "2.2.0",
=======
	"version": "2.3.0",
>>>>>>> 3caba957
	"description": "Gated Notes plugin for Obsidian - spaced repetition with anchored flashcards",
	"main": "main.js",
	"scripts": {
		"dev": "rollup -c -w",
		"build": "rollup -c && node copy-plugin.mjs"
	},
	"author": "Shayn Weidner",
	"license": "MIT",
	"devDependencies": {
		"@rollup/plugin-commonjs": "^25.0.0",
		"@rollup/plugin-node-resolve": "^15.0.2",
		"@rollup/plugin-typescript": "^11.0.0",
		"@types/node": "^24.2.1",
		"dotenv": "^17.2.1",
		"obsidian": "^1.8.7",
		"rollup": "^4.0.2",
		"rollup-plugin-css-only": "^4.0.1",
		"typescript": "^5.3.3"
	},
	"type": "module",
	"dependencies": {
		"@types/jszip": "^3.4.1",
		"aicost": "^0.1.5",
		"gpt-tokenizer": "^3.0.1",
		"jszip": "^3.10.1",
		"openai": "^5.13.1",
		"tslib": "^2.8.1"
	}
}<|MERGE_RESOLUTION|>--- conflicted
+++ resolved
@@ -1,10 +1,6 @@
 {
 	"name": "gated-notes",
-<<<<<<< HEAD
-	"version": "2.2.0",
-=======
 	"version": "2.3.0",
->>>>>>> 3caba957
 	"description": "Gated Notes plugin for Obsidian - spaced repetition with anchored flashcards",
 	"main": "main.js",
 	"scripts": {
